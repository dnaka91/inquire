--- conflicted
+++ resolved
@@ -465,11 +465,8 @@
     }
 }
 
-<<<<<<< HEAD
-impl<T> SelectBackend for Backend<T>
-=======
 #[cfg(feature = "editor")]
-impl<'a, T> EditorBackend for Backend<'a, T>
+impl<T> EditorBackend for Backend<T>
 where
     T: Terminal,
 {
@@ -488,8 +485,7 @@
     }
 }
 
-impl<'a, T> SelectBackend for Backend<'a, T>
->>>>>>> f9d2c676
+impl<T> SelectBackend for Backend<T>
 where
     T: Terminal,
 {
